[app]
# IMPORTANT: String values must be enclosed in double quotes (")!

secret_key = "my-super-secret-key"

debug = true

allowed_hosts = ["*"]

db_host = "postgres"
db_name = "postgres"
db_user = "postgres"

# Redis
redis_cache_connection = "redis://redis:6379/0"

# URLs/URL templates for urls sent in emails
email_verification_url = "https://local.hidp.leukeleu.dev/verify/{token}/verify/"
<<<<<<< HEAD
=======

>>>>>>> 258addb7
# on staging environment, set email_bandit to true and bandit_email to the destination of intercepted emails.
email_bandit = false

default_from_email = "Headless Identity Provider <noreply@hidp.test>"

# sentry (to send logging, both the 'sentry_environment' and 'sentry_dsn' need to be present)
sentry_environment = "development"

# Google OIDC settings, create a new project in the Google Cloud Console and obtain the OAuth 2.0 client ID from there.
google_oidc_client_id = "my-google-oidc-client-id"
google_oidc_client_secret = "my-google-oidc-client-secret"
google_oidc_callback_base_url = "https://local.hidp.leukeleu.dev"

# Microsoft OIDC settings, create a new project in the Entra Portal and obtain the Application (client) ID from there.
microsoft_oidc_client_id = "my-microsoft-oidc-client-id"<|MERGE_RESOLUTION|>--- conflicted
+++ resolved
@@ -16,10 +16,7 @@
 
 # URLs/URL templates for urls sent in emails
 email_verification_url = "https://local.hidp.leukeleu.dev/verify/{token}/verify/"
-<<<<<<< HEAD
-=======
 
->>>>>>> 258addb7
 # on staging environment, set email_bandit to true and bandit_email to the destination of intercepted emails.
 email_bandit = false
 
