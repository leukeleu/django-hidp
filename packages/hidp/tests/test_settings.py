--- conflicted
+++ resolved
@@ -82,15 +82,10 @@
     "SERVE_INCLUDE_SCHEMA": False,
 }
 
-<<<<<<< HEAD
-
 # URLs/URL templates for urls sent in emails
+EMAIL_VERIFICATION_URL = "email_verification_url/{token}/"
 EMAIL_CHANGE_CONFIRMATION_URL = "placeholder/confirm/{token}/"
 EMAIL_CHANGE_CANCEL_URL = "placeholder/cancel/"
-=======
-# URLs/URL templates for urls sent in emails
-EMAIL_VERIFICATION_URL = "email_verification_url/{token}/"
->>>>>>> 258addb7
 
 USE_TZ = True
 
