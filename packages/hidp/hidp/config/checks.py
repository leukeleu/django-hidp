import importlib

from typing import Any

from django.apps import apps
from django.conf import settings
from django.contrib.auth import get_user_model
from django.core import checks
from django.urls import NoReverseMatch, reverse

from ..accounts.models import BaseUser


class HashableError(checks.Error):
    def __init__(self, *args: Any, **kwargs: Any) -> None:
        if not kwargs.get("id"):
            raise TypeError("`id` needs to be set for Error to be Hashable")
        super().__init__(*args, **kwargs)

    def __hash__(self) -> int:
        return hash(self.id)


REQUIRED_APPS = [
    "django.contrib.contenttypes",
    "django.contrib.auth",
    "django.contrib.sessions",
    "hidp",
    "hidp.accounts",
    "hidp.csp",
    "hidp.federated",
]

OIDC_PROVIDER_REQUIRED_APPS = [
    "oauth2_provider",
    "hidp.oidc_provider",
    "rest_framework",
    "hidp.api",
]

OTP_REQUIRED_APPS = [
    "django_otp",
    "django_otp.plugins.otp_totp",
    "django_otp.plugins.otp_static",
    "hidp.otp",
]

REQUIRED_MIDDLEWARE = [
    "django.contrib.sessions.middleware.SessionMiddleware",
    "django.middleware.csrf.CsrfViewMiddleware",
    "django.contrib.auth.middleware.AuthenticationMiddleware",
    "hidp.rate_limit.middleware.RateLimitMiddleware",
]

OTP_REQUIRED_MIDDLEWARE = "django_otp.middleware.OTPMiddleware"

# Mapping of required email URL settings and the URL placeholders that should be
# included
REQUIRED_EMAIL_URL_SETTINGS = {
    "EMAIL_VERIFICATION_URL": ["{token}"],
<<<<<<< HEAD
    "PASSWORD_CHANGED_URL": [],
    "PASSWORD_RESET_URL": ["{token}", "{uidb64}"],
    "SET_PASSWORD_URL": [],
=======
    "EMAIL_CHANGE_CONFIRMATION_URL": ["{token}"],
    "EMAIL_CHANGE_CANCEL_URL": [],
>>>>>>> 401079cc
}


class Tags:
    dependencies = "dependencies"
    middleware = "middleware"
    settings = "settings"


# Make sure the required apps are installed
E001 = checks.Error(
    "INSTALLED_APPS does not include the required apps for HIdP to work.",
    hint="INSTALLED_APPS should include the following apps: {}.".format(
        ", ".join(f"{app_name!r}" for app_name in REQUIRED_APPS)
    ),
    id="hidp.E001",
)


@checks.register(Tags.dependencies)
def check_installed_apps(**kwargs):
    for app_name in REQUIRED_APPS:
        if app_name not in settings.INSTALLED_APPS:
            return [E001]
    return []


# Make sure the required middleware is included
E002 = checks.Error(
    "MIDDLEWARE does not include the required middleware for HIdP to work.",
    hint="MIDDLEWARE should include the following middleware: {}.".format(
        ", ".join(f"{middleware!r}" for middleware in REQUIRED_MIDDLEWARE)
    ),
    id="hidp.E002",
)


@checks.register(Tags.middleware)
def check_middleware(**kwargs):
    for middleware in REQUIRED_MIDDLEWARE:
        if middleware not in settings.MIDDLEWARE:
            return [E002]
    return []


# Storing timezone-aware datetime objects is crucial for correctly handling
# timestamps in tokens and other time-sensitive operations.
E003 = checks.Error(
    "USE_TZ is not set to True.",
    hint="Set USE_TZ to True.",
    id="hidp.E003",
)


@checks.register(Tags.settings)
def check_use_tz(**kwargs):
    if not settings.USE_TZ:
        return [E003]
    return []


# Make sure the user model is compatible with HIdP
E004 = checks.Error(
    "AUTH_USER_MODEL is not set to a subclass of hidp.accounts.models.BaseUser.",
    hint="Define your own subclass of BaseUser and set AUTH_USER_MODEL.",
    id="hidp.E004",
)


@checks.register(Tags.settings)
def check_user_model(**kwargs):
    user_model = get_user_model()
    if not issubclass(user_model, BaseUser):
        return [E004]
    return []


# Make sure Django OAuth Toolkit is configured
E005 = checks.Error(
    "OAUTH2_PROVIDER is not configured correctly.",
    hint="Use hidp.config.get_oauth2_provider_settings() to configure OAUTH2_PROVIDER.",
    id="hidp.E005",
)


def check_oauth2_provider(**kwargs):
    oauth2_provider_settings = getattr(settings, "OAUTH2_PROVIDER", None)
    if (
        oauth2_provider_settings is None
        or not isinstance(oauth2_provider_settings, dict)
        or "OIDC_RSA_PRIVATE_KEY" not in oauth2_provider_settings
    ):
        return [E005]
    return []


# Make sure the urls are configured correctly
E006 = checks.Error(
    "Unable to reverse the 'hidp_accounts:login' URL.",
    hint=(
        "Include hidp.config.urls in your ROOT_URLCONF,"
        " or define custom URLs using the 'hidp_accounts' namespace."
    ),
    id="hidp.E006",
)


@checks.register(Tags.settings)
def check_login_url(**kwargs):
    try:
        reverse("hidp_accounts:login")
    except NoReverseMatch:
        return [E006]
    return []


E008 = checks.Error(
    "INSTALLED_APPS does not include the required OIDC provider apps.",
    hint="INSTALLED_APPS should include the following apps: {}.".format(
        ", ".join(f"{app_name!r}" for app_name in OIDC_PROVIDER_REQUIRED_APPS)
    ),
    id="hidp.E008",
)


def check_oidc_provider_installed_apps(**kwargs):
    for app_name in OIDC_PROVIDER_REQUIRED_APPS:
        if app_name not in settings.INSTALLED_APPS:
            return [E008]
    return []


if importlib.util.find_spec("oauth2_provider") is not None:
    # Only enable the OIDC provider checks if OAuth2 Provider is installed
    checks.register(Tags.settings)(check_oauth2_provider)
    checks.register(Tags.dependencies)(check_oidc_provider_installed_apps)


# Make sure the required apps for OTP are installed
E009 = checks.Error(
    "INSTALLED_APPS does not include the required OTP apps.",
    hint="INSTALLED_APPS should include the following apps: {}.".format(
        ", ".join(f"{app_name!r}" for app_name in OTP_REQUIRED_APPS)
    ),
    id="hidp.E009",
)


@checks.register(Tags.dependencies)
def check_otp_installed_apps(**kwargs):
    if "hidp.otp" in settings.INSTALLED_APPS:
        for app_name in OTP_REQUIRED_APPS:
            if app_name not in settings.INSTALLED_APPS:
                return [E009]
    return []


# Make sure the required middleware for OTP is included
E010 = checks.Error(
    "MIDDLEWARE does not include the required middleware for OTP to work.",
    hint=(
        f'Add "{OTP_REQUIRED_MIDDLEWARE}" middleware after "AuthenticationMiddleware".'
    ),
    id="hidp.E010",
)

# Ensure required API settings are set if API is installed
E011 = HashableError(
    "API is enabled but email url settings are missing.",
    hint=(
        "Add the following settings with the corresponding URL/URL template"
        f" values: {', '.join(REQUIRED_EMAIL_URL_SETTINGS.keys())}"
    ),
    id="hidp.E011",
)

# Ensure urls that should contain a token have a replacement field for it
E012 = HashableError(
    "URLs that should contain a token don't have a replacement field for it.",
    hint="Add a replacement field (`{token}`) in the URL string.",
    id="hidp.E012",
)

# Ensure urls that should contain a uidb64 have a replacement field for it
E013 = checks.Error(
    "URLs that should contain a uidb64 don't have a replacement field for it.",
    hint="Add a replacement field (`{uidb64}`) in the URL string.",
    id="hidp.E013",
)


@checks.register(Tags.settings)
def check_api_email_url_settings(**kwargs):
    if not apps.is_installed("hidp.api"):
        return []

    errors = set()

    for email_setting, required_url_placeholders in REQUIRED_EMAIL_URL_SETTINGS.items():
        url = getattr(settings, email_setting, None)
        # No URL is set for a required email setting
        if not url:
<<<<<<< HEAD
            errors.append(E011)
=======
            errors.add(E011)
>>>>>>> 401079cc
            continue

        # If an URL is set, check if the required placeholders are present
        for placeholder in required_url_placeholders:
            if placeholder == "{token}" and "{token}" not in url:
<<<<<<< HEAD
                errors.append(E012)
            elif placeholder == "{uidb64}" and "{uidb64}" not in url:
                errors.append(E013)
=======
                errors.add(E012)
>>>>>>> 401079cc

    return list(errors)


@checks.register(Tags.middleware)
def check_otp_middleware(**kwargs):
    if (
        "hidp.otp" in settings.INSTALLED_APPS
        and OTP_REQUIRED_MIDDLEWARE not in settings.MIDDLEWARE
    ):
        return [E010]
    return []


# If django-otp is installed but hidp.otp is not, show a warning
W001 = checks.Warning(
    "django-otp is installed but hidp.otp is not in INSTALLED_APPS.",
    hint="Consider adding 'hidp.otp' to INSTALLED_APPS for a more complete OTP"
    " implementation.",
    id="hidp.W001",
)


@checks.register(Tags.dependencies)
def check_hidp_otp_installed_apps_when_django_otp_installed(**kwargs):
    if (
        importlib.util.find_spec("django_otp") is not None
        and "hidp.otp" not in settings.INSTALLED_APPS
    ):
        return [W001]
    return []<|MERGE_RESOLUTION|>--- conflicted
+++ resolved
@@ -58,14 +58,11 @@
 # included
 REQUIRED_EMAIL_URL_SETTINGS = {
     "EMAIL_VERIFICATION_URL": ["{token}"],
-<<<<<<< HEAD
     "PASSWORD_CHANGED_URL": [],
     "PASSWORD_RESET_URL": ["{token}", "{uidb64}"],
     "SET_PASSWORD_URL": [],
-=======
     "EMAIL_CHANGE_CONFIRMATION_URL": ["{token}"],
     "EMAIL_CHANGE_CANCEL_URL": [],
->>>>>>> 401079cc
 }
 
 
@@ -250,7 +247,7 @@
 )
 
 # Ensure urls that should contain a uidb64 have a replacement field for it
-E013 = checks.Error(
+E013 = HashableError(
     "URLs that should contain a uidb64 don't have a replacement field for it.",
     hint="Add a replacement field (`{uidb64}`) in the URL string.",
     id="hidp.E013",
@@ -268,23 +265,15 @@
         url = getattr(settings, email_setting, None)
         # No URL is set for a required email setting
         if not url:
-<<<<<<< HEAD
-            errors.append(E011)
-=======
             errors.add(E011)
->>>>>>> 401079cc
             continue
 
         # If an URL is set, check if the required placeholders are present
         for placeholder in required_url_placeholders:
             if placeholder == "{token}" and "{token}" not in url:
-<<<<<<< HEAD
-                errors.append(E012)
+                errors.add(E012)
             elif placeholder == "{uidb64}" and "{uidb64}" not in url:
-                errors.append(E013)
-=======
-                errors.add(E012)
->>>>>>> 401079cc
+                errors.add(E013)
 
     return list(errors)
 
