--- conflicted
+++ resolved
@@ -41,16 +41,13 @@
 
 OTP_REQUIRED_MIDDLEWARE = "django_otp.middleware.OTPMiddleware"
 
-<<<<<<< HEAD
-API_REQUIRED_EMAIL_URL_SETTINGS = [
-    "EMAIL_CHANGE_CONFIRMATION_URL",
-    "EMAIL_CHANGE_CANCEL_URL",
-]
-=======
 # Mapping of required email URL settings and a boolean to indicate if they need a
 # `{token}` placeholder
-REQUIRED_EMAIL_URL_SETTINGS = {"EMAIL_VERIFICATION_URL": True}
->>>>>>> 258addb7
+REQUIRED_EMAIL_URL_SETTINGS = {
+    "EMAIL_VERIFICATION_URL": True,
+    "EMAIL_CHANGE_CONFIRMATION_URL": True,
+    "EMAIL_CHANGE_CANCEL_URL": False,
+}
 
 
 class Tags:
@@ -239,16 +236,16 @@
     if not apps.is_installed("hidp.api"):
         return []
 
-    errors = []
+    errors = set()
 
     for setting_name, requires_token in REQUIRED_EMAIL_URL_SETTINGS.items():
         url = getattr(settings, setting_name, None)
         if not url:
-            errors.append(E011)
+            errors.add(E011)
         elif requires_token and "{token}" not in url:
-            errors.append(E012)
-
-    return errors
+            errors.add(E012)
+
+    return list(errors)
 
 
 @checks.register(Tags.middleware)
@@ -259,44 +256,6 @@
     ):
         return [E010]
     return []
-
-
-# Ensure required API settings are set if API is installed
-E011 = checks.Error(
-    "API is enabled but email url settings are missing.",
-    hint=(
-        "Add the following settings with the corresponding URL/URL template"
-        f" values: {', '.join(API_REQUIRED_EMAIL_URL_SETTINGS)}"
-    ),
-    id="hidp.E011",
-)
-
-# Ensure urls that should contain a token have a replacement field for it
-E012 = checks.Error(
-    "URLs that should contain a token don't have a replacement field for it.",
-    hint="Add a replacement field (`{token}`) in the URL string.",
-    id="hidp.E012",
-)
-
-
-@checks.register(Tags.settings)
-def check_api_email_url_settings(**kwargs):
-    if not apps.is_installed("hidp.api"):
-        return []
-
-    errors = set()
-
-    for setting in API_REQUIRED_EMAIL_URL_SETTINGS:
-        if not getattr(settings, setting, None):
-            errors.add(E011)
-
-    if (
-        getattr(settings, "EMAIL_CHANGE_CONFIRMATION_URL", None)
-        and "{token}" not in settings.EMAIL_CHANGE_CONFIRMATION_URL
-    ):
-        errors.add(E012)
-
-    return list(errors)
 
 
 # If django-otp is installed but hidp.otp is not, show a warning
