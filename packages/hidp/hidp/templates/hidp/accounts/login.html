--- conflicted
+++ resolved
@@ -48,16 +48,9 @@
 
   <hr>
   {% if register_url %}
-<<<<<<< HEAD
-  <p>
-    {% translate 'No account yet?' %}
-    <a href="{{ register_url }}">{% translate 'Sign up' %}</a>
-  </p>
-=======
     <p>
       {% translate 'No account yet?' %}
       <a href="{{ register_url }}">{% translate 'Sign up' %}</a>
     </p>
->>>>>>> 3b635612
   {% endif %}
 {% endblock %}