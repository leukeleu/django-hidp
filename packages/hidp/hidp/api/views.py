<<<<<<< HEAD
from datetime import timedelta
=======
from http import HTTPStatus
>>>>>>> d73b3ee9

from drf_spectacular.types import OpenApiTypes
from drf_spectacular.utils import (
    OpenApiParameter,
    OpenApiResponse,
    extend_schema,
    extend_schema_view,
    inline_serializer,
)
from oauth2_provider.contrib.rest_framework import OAuth2Authentication
from rest_framework import mixins, status, viewsets
from rest_framework.authentication import SessionAuthentication
from rest_framework.generics import GenericAPIView
from rest_framework.permissions import IsAuthenticated
from rest_framework.response import Response
<<<<<<< HEAD
from rest_framework.serializers import BooleanField
=======
>>>>>>> d73b3ee9

from django.conf import settings
from django.contrib.auth import get_user_model
from django.http import Http404
<<<<<<< HEAD
from django.utils import timezone

from hidp.accounts import mailers, tokens
from hidp.accounts.email_change import Recipient
from hidp.accounts.models import EmailChangeRequest

from .serializers import (
    EmailChangeConfirmSerializer,
    EmailChangeSerializer,
    UserSerializer,
)
=======
from django.utils.decorators import method_decorator
from django.views.decorators.debug import sensitive_post_parameters

from hidp.accounts import auth as hidp_auth
from hidp.accounts.mailers import EmailVerificationMailer

from .serializers import LoginSerializer, UserSerializer
>>>>>>> d73b3ee9

UserModel = get_user_model()


@extend_schema_view(
    retrieve=extend_schema(
        parameters=[
            OpenApiParameter(
                name="id",
                type=OpenApiTypes.STR,
                enum=["me"],
                location="path",
                description="Key identifying user, can only have value `me`.",
            ),
        ]
    ),
    update=extend_schema(
        parameters=[
            OpenApiParameter(
                name="id",
                type=OpenApiTypes.STR,
                enum=["me"],
                location="path",
                description="Key identifying user, can only have value `me`.",
            ),
        ]
    ),
)
class UserViewSet(
    mixins.RetrieveModelMixin, mixins.UpdateModelMixin, viewsets.GenericViewSet
):
    authentication_classes = [SessionAuthentication, OAuth2Authentication]
    serializer_class = UserSerializer
    permission_classes = [IsAuthenticated]
    queryset = UserModel.objects.all()

    def get_object(self):
        # Users can only ever access themselves using the "me" shortcut.
        if self.kwargs.get(self.lookup_url_kwarg or self.lookup_field) == "me":
            return self.request.user
        raise Http404


<<<<<<< HEAD
@extend_schema_view(
    create=extend_schema(
        responses={201: OpenApiResponse(None)},
    ),
)
class EmailChangeView(
    mixins.CreateModelMixin, mixins.DestroyModelMixin, viewsets.GenericViewSet
):
    authentication_classes = [SessionAuthentication]
    permission_classes = [IsAuthenticated]
    serializer_class = EmailChangeSerializer

    def get_object(self):
        """
        Get the email change request to cancel.

        But only if there is a request for the current user that has not been confirmed
        by both the current and proposed email addresses, and has not expired.
        """
        change_request = (
            EmailChangeRequest.objects.filter(
                user=self.request.user,
                created_at__gte=(
                    timezone.now()
                    - timedelta(
                        seconds=tokens.email_change_token_generator.token_timeout
                    )
                ),
            )
            .exclude(
                confirmed_by_current_email=True,
                confirmed_by_proposed_email=True,
            )
            .first()
        )

        if not change_request:
            raise Http404

        return change_request

    def create(self, request, *args, **kwargs):
        super().create(request, *args, **kwargs)
        self.send_mail(self.created_instance)

        return Response(status=status.HTTP_201_CREATED)

    def perform_create(self, serializer):
        """Create an email change request and save it on this view instance."""
        self.created_instance = serializer.save()

    def send_mail(self, email_change_request):
        """Send the email change confirmation emails."""
        mailer_kwargs = {
            "user": self.request.user,
            "email_change_request": email_change_request,
            "base_url": self.request.build_absolute_uri("/"),
        }
        mailers.EmailChangeRequestMailer(
            **mailer_kwargs,
            recipient=Recipient.CURRENT_EMAIL,
            confirmation_url_template=settings.EMAIL_CHANGE_CONFIRMATION_URL,
            cancel_url=settings.EMAIL_CHANGE_CANCEL_URL,
        ).send()

        existing_user = UserModel.objects.filter(
            email__iexact=email_change_request.proposed_email
        ).first()

        if existing_user and not existing_user.is_active:
            # Do nothing if the user exists but is not active.
            return

        if existing_user:
            # Send an email to the proposed email address to inform them that
            # an account with this email address already exists.
            mailers.ProposedEmailExistsMailer(
                **mailer_kwargs,
                recipient=Recipient.PROPOSED_EMAIL,
                cancel_url=settings.EMAIL_CHANGE_CANCEL_URL,
            ).send()
            return

        mailers.EmailChangeRequestMailer(
            **mailer_kwargs,
            recipient=Recipient.PROPOSED_EMAIL,
            confirmation_url_template=settings.EMAIL_CHANGE_CONFIRMATION_URL,
            cancel_url=settings.EMAIL_CHANGE_CANCEL_URL,
        ).send()


@extend_schema_view(
    put=extend_schema(
        responses={
            200: inline_serializer(
                name="UpdateChangeEmailRequestResponse",
                fields={
                    "confirmed_by_current_email": BooleanField(),
                    "confirmed_by_proposed_email": BooleanField(),
                },
            )
        },
    ),
)
class EmailChangeConfirmView(GenericAPIView):
    authentication_classes = [SessionAuthentication]
    permission_classes = [IsAuthenticated]
    serializer_class = EmailChangeConfirmSerializer

    def get_object(self):
        """
        Find the email change request associated with the token in the session.

        Exclude the request if it has already been confirmed for this email address.

        Raises a 404 exception if no request is found.
        """
        email_change_request = (
            EmailChangeRequest.objects.filter(id=self.token_uuid)
            .exclude(**{f"confirmed_by_{self.token_recipient}": True})
            .first()
        )

        if (
            email_change_request is None
            or email_change_request.user != self.request.user
        ):
            raise Http404

        return email_change_request

    def put(self, request, *args, **kwargs):
        """
        Get the existing email change request and update it.

        If the request is complete the email of the user is updated and
        an email to inform the user is sent.

        Returns a response containing whether the request is confirmed
        by the current and proposed mail. If both have confirmed the request
        the change can be considered complete.
        """
        serializer = self.get_serializer(data=request.data)
        serializer.is_valid(raise_exception=True)

        # get the token_data from the validated serializer first so it can be used in
        # `get_object()` to get the instance. Then set the instance on the serializer.
        token_data = serializer.validated_data["confirmation_token"]
        self.token_recipient, self.token_uuid = (
            token_data["recipient"],
            token_data["uuid"],
        )
        email_change_request = self.get_object()
        serializer.instance = email_change_request

        instance = serializer.save()

        if instance.is_complete():
            self.send_email(instance)

        return Response(
            {
                "confirmed_by_current_email": instance.confirmed_by_current_email,
                "confirmed_by_proposed_email": instance.confirmed_by_proposed_email,
            },
            status=status.HTTP_200_OK,
        )

    def send_email(self, email_change_request):
        """Send the email changed email."""
        mailers.EmailChangedMailer(
            self.request.user,
            email_change_request=email_change_request,
            base_url=self.request.build_absolute_uri("/"),
        ).send()
=======
@method_decorator(sensitive_post_parameters("username", "password"), name="dispatch")
@extend_schema_view(
    post=extend_schema(
        responses={
            HTTPStatus.NO_CONTENT: None,
            HTTPStatus.UNAUTHORIZED: None,
        },
    )
)
class LoginView(GenericAPIView):
    permission_classes = []
    authentication_classes = []
    serializer_class = LoginSerializer
    verification_mailer = EmailVerificationMailer

    def post(self, request, *args, **kwargs):
        serializer = self.get_serializer(data=request.data)
        serializer.is_valid(raise_exception=True)

        # User is authenticated and is allowed to log in.
        user = serializer.validated_data["user"]

        # Only log in the user if their email address has been verified.
        if user.email_verified:
            hidp_auth.login(request, user)
            return Response(status=HTTPStatus.NO_CONTENT)

        # If the user's email address is not verified, send a verification email.
        self.verification_mailer(
            user,
            base_url=request.build_absolute_uri("/"),
        ).send()
        return Response(status=HTTPStatus.UNAUTHORIZED)
>>>>>>> d73b3ee9
<|MERGE_RESOLUTION|>--- conflicted
+++ resolved
@@ -1,8 +1,5 @@
-<<<<<<< HEAD
+from http import HTTPStatus
 from datetime import timedelta
-=======
-from http import HTTPStatus
->>>>>>> d73b3ee9
 
 from drf_spectacular.types import OpenApiTypes
 from drf_spectacular.utils import (
@@ -18,15 +15,18 @@
 from rest_framework.generics import GenericAPIView
 from rest_framework.permissions import IsAuthenticated
 from rest_framework.response import Response
-<<<<<<< HEAD
 from rest_framework.serializers import BooleanField
-=======
->>>>>>> d73b3ee9
 
 from django.conf import settings
 from django.contrib.auth import get_user_model
 from django.http import Http404
-<<<<<<< HEAD
+from django.utils.decorators import method_decorator
+from django.views.decorators.debug import sensitive_post_parameters
+
+from hidp.accounts import auth as hidp_auth
+from hidp.accounts.mailers import EmailVerificationMailer
+
+from .serializers import LoginSerializer, UserSerializer
 from django.utils import timezone
 
 from hidp.accounts import mailers, tokens
@@ -38,15 +38,6 @@
     EmailChangeSerializer,
     UserSerializer,
 )
-=======
-from django.utils.decorators import method_decorator
-from django.views.decorators.debug import sensitive_post_parameters
-
-from hidp.accounts import auth as hidp_auth
-from hidp.accounts.mailers import EmailVerificationMailer
-
-from .serializers import LoginSerializer, UserSerializer
->>>>>>> d73b3ee9
 
 UserModel = get_user_model()
 
@@ -90,7 +81,39 @@
         raise Http404
 
 
-<<<<<<< HEAD
+@method_decorator(sensitive_post_parameters("username", "password"), name="dispatch")
+@extend_schema_view(
+    post=extend_schema(
+        responses={
+            HTTPStatus.NO_CONTENT: None,
+            HTTPStatus.UNAUTHORIZED: None,
+        },
+    )
+)
+class LoginView(GenericAPIView):
+    permission_classes = []
+    authentication_classes = []
+    serializer_class = LoginSerializer
+    verification_mailer = EmailVerificationMailer
+
+    def post(self, request, *args, **kwargs):
+        serializer = self.get_serializer(data=request.data)
+        serializer.is_valid(raise_exception=True)
+
+        # User is authenticated and is allowed to log in.
+        user = serializer.validated_data["user"]
+
+        # Only log in the user if their email address has been verified.
+        if user.email_verified:
+            hidp_auth.login(request, user)
+            return Response(status=HTTPStatus.NO_CONTENT)
+
+        # If the user's email address is not verified, send a verification email.
+        self.verification_mailer(
+            user,
+            base_url=request.build_absolute_uri("/"),
+        ).send()
+        return Response(status=HTTPStatus.UNAUTHORIZED)
 @extend_schema_view(
     create=extend_schema(
         responses={201: OpenApiResponse(None)},
@@ -265,39 +288,4 @@
             self.request.user,
             email_change_request=email_change_request,
             base_url=self.request.build_absolute_uri("/"),
-        ).send()
-=======
-@method_decorator(sensitive_post_parameters("username", "password"), name="dispatch")
-@extend_schema_view(
-    post=extend_schema(
-        responses={
-            HTTPStatus.NO_CONTENT: None,
-            HTTPStatus.UNAUTHORIZED: None,
-        },
-    )
-)
-class LoginView(GenericAPIView):
-    permission_classes = []
-    authentication_classes = []
-    serializer_class = LoginSerializer
-    verification_mailer = EmailVerificationMailer
-
-    def post(self, request, *args, **kwargs):
-        serializer = self.get_serializer(data=request.data)
-        serializer.is_valid(raise_exception=True)
-
-        # User is authenticated and is allowed to log in.
-        user = serializer.validated_data["user"]
-
-        # Only log in the user if their email address has been verified.
-        if user.email_verified:
-            hidp_auth.login(request, user)
-            return Response(status=HTTPStatus.NO_CONTENT)
-
-        # If the user's email address is not verified, send a verification email.
-        self.verification_mailer(
-            user,
-            base_url=request.build_absolute_uri("/"),
-        ).send()
-        return Response(status=HTTPStatus.UNAUTHORIZED)
->>>>>>> d73b3ee9
+        ).send()