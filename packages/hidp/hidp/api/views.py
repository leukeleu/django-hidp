<<<<<<< HEAD
import logging

=======
from datetime import timedelta
>>>>>>> 401079cc
from http import HTTPStatus

from drf_spectacular.types import OpenApiTypes
from drf_spectacular.utils import (
    OpenApiParameter,
    OpenApiResponse,
    extend_schema,
    extend_schema_view,
    inline_serializer,
)
from oauth2_provider.contrib.rest_framework import OAuth2Authentication
from rest_framework import mixins, viewsets
from rest_framework.authentication import SessionAuthentication
from rest_framework.exceptions import ValidationError
from rest_framework.generics import GenericAPIView
from rest_framework.permissions import IsAuthenticated
from rest_framework.response import Response
from rest_framework.serializers import BooleanField

from django.conf import settings
from django.contrib.auth import get_user_model, update_session_auth_hash
from django.http import Http404
from django.utils import timezone
from django.utils.decorators import method_decorator
from django.views.decorators.debug import sensitive_post_parameters

from hidp.accounts import auth as hidp_auth
<<<<<<< HEAD
from hidp.accounts.mailers import (
    EmailVerificationMailer,
    PasswordChangedMailer,
    PasswordResetRequestMailer,
    SetPasswordMailer,
)
from hidp.api.utils import CSRFProtectedAPIView

from .serializers import (
    LoginSerializer,
    PasswordResetConfirmationSerializer,
    PasswordResetRequestSerializer,
=======
from hidp.accounts import mailers, tokens
from hidp.accounts.email_change import Recipient
from hidp.accounts.mailers import EmailVerificationMailer
from hidp.accounts.models import EmailChangeRequest
from hidp.api.utils import CSRFProtectedAPIView

from .serializers import (
    EmailChangeConfirmSerializer,
    EmailChangeSerializer,
    LoginSerializer,
>>>>>>> 401079cc
    UserSerializer,
)

UserModel = get_user_model()

logger = logging.getLogger(__name__)


@extend_schema_view(
    retrieve=extend_schema(
        parameters=[
            OpenApiParameter(
                name="id",
                type=OpenApiTypes.STR,
                enum=["me"],
                location="path",
                description="Key identifying user, can only have value `me`.",
            ),
        ]
    ),
    update=extend_schema(
        parameters=[
            OpenApiParameter(
                name="id",
                type=OpenApiTypes.STR,
                enum=["me"],
                location="path",
                description="Key identifying user, can only have value `me`.",
            ),
        ]
    ),
)
class UserViewSet(
    mixins.RetrieveModelMixin, mixins.UpdateModelMixin, viewsets.GenericViewSet
):
    authentication_classes = [SessionAuthentication, OAuth2Authentication]
    serializer_class = UserSerializer
    permission_classes = [IsAuthenticated]
    queryset = UserModel.objects.all()

    def get_object(self):
        # Users can only ever access themselves using the "me" shortcut.
        if self.kwargs.get(self.lookup_url_kwarg or self.lookup_field) == "me":
            return self.request.user
        raise Http404


@method_decorator(sensitive_post_parameters("username", "password"), name="dispatch")
@extend_schema_view(
    post=extend_schema(
        responses={
            HTTPStatus.NO_CONTENT: None,
            HTTPStatus.UNAUTHORIZED: None,
        },
    )
)
class LoginView(GenericAPIView):
    permission_classes = []
    authentication_classes = []
    serializer_class = LoginSerializer

    def post(self, request, *args, **kwargs):
        serializer = self.get_serializer(data=request.data)
        serializer.is_valid(raise_exception=True)

        # User is authenticated and is allowed to log in.
        user = serializer.validated_data["user"]

        # Only log in the user if their email address has been verified.
        if user.email_verified:
            hidp_auth.login(request, user)
            return Response(status=HTTPStatus.NO_CONTENT)

        # If the user's email address is not verified, send a verification email.
        EmailVerificationMailer(
            user,
            base_url=request.build_absolute_uri("/"),
            verification_url=settings.EMAIL_VERIFICATION_URL,
        ).send()
        return Response(status=HTTPStatus.UNAUTHORIZED)


@extend_schema_view(
    post=extend_schema(
        request=None,
        responses={
            HTTPStatus.NO_CONTENT: None,
        },
    )
)
class LogoutView(CSRFProtectedAPIView):
    authentication_classes = [SessionAuthentication]
    permission_classes = []

    def post(self, request, *args, **kwargs):  # noqa: PLR6301
        """
        Logs out the user, regardless of whether a user is logged in.

        Enforces that a CSRF token is provided.
        """
        hidp_auth.logout(request)
        return Response(status=HTTPStatus.NO_CONTENT)


@extend_schema_view(
    get=extend_schema(
        responses={
            HTTPStatus.OK: inline_serializer(
                name="GetEmailVerifiedResponse",
                fields={
                    "email_verified": BooleanField(),
                },
            )
        },
    )
)
class EmailVerifiedView(GenericAPIView):
    authentication_classes = [SessionAuthentication]
    permission_classes = [IsAuthenticated]

    def get(self, request, *args, **kwargs):  # noqa: PLR6301
        return Response(
            {"email_verified": bool(request.user.email_verified)}, status=HTTPStatus.OK
        )


@extend_schema_view(
    post=extend_schema(
        request=None,
        responses={HTTPStatus.NO_CONTENT: None},
    ),
)
class EmailVerificationResendView(GenericAPIView):
    authentication_classes = [SessionAuthentication]
    permission_classes = [IsAuthenticated]

    def post(self, request, *args, **kwargs):  # noqa: PLR6301
        if request.user.email_verified:
            raise ValidationError("Email is already verified.")
        EmailVerificationMailer(
            request.user,
            base_url=request.build_absolute_uri("/"),
            verification_url=settings.EMAIL_VERIFICATION_URL,
        ).send()
        return Response(status=HTTPStatus.NO_CONTENT)


@extend_schema_view(
<<<<<<< HEAD
    post=extend_schema(
        responses={
            HTTPStatus.NO_CONTENT: None,
        },
    )
)
class PasswordResetRequestView(GenericAPIView):
    authentication_classes = []
    permission_classes = []
    serializer_class = PasswordResetRequestSerializer

    def send_email(self, user):
        mailer_kwargs = {"user": user, "base_url": self.request.build_absolute_uri("/")}

        if user.has_usable_password():
            mailer_class = PasswordResetRequestMailer
            mailer_kwargs["password_reset_url"] = settings.PASSWORD_RESET_URL
        else:
            mailer_class = SetPasswordMailer
            mailer_kwargs["set_password_url"] = settings.SET_PASSWORD_URL

        try:
            mailer_class(**mailer_kwargs).send()
        except Exception:
            # Do not leak the existence of the user. Log the error and
            # continue as if the email was sent successfully.
            logger.exception("Failed to send password reset email.")

    def post(self, request, *args, **kwargs):
        # Get user from serializer if it exists for given email
        serializer = self.get_serializer(data=request.data)
        serializer.is_valid(raise_exception=True)

        user = serializer.validated_data["user"]

        # Send an password reset email if the user exists
        if user:
            self.send_email(user)

        return Response(status=HTTPStatus.NO_CONTENT)


@extend_schema_view(
    post=extend_schema(
        responses={
            HTTPStatus.NO_CONTENT: None,
        },
    )
)
class PasswordResetConfirmationView(GenericAPIView):
    authentication_classes = [SessionAuthentication]
    permission_classes = [IsAuthenticated]
    serializer_class = PasswordResetConfirmationSerializer

    def post(self, request, *args, **kwargs):
        serializer = self.get_serializer(data=request.data)
        serializer.is_valid(raise_exception=True)

        new_password = serializer.validated_data["new_password"]
        request.user.set_password(new_password)
        request.user.save()

        # Make sure the current sessions remains valid after the password change
        update_session_auth_hash(request, request.user)

        PasswordChangedMailer(
            request.user,
            base_url=request.build_absolute_uri("/"),
            password_reset_url=settings.PASSWORD_CHANGED_URL,
        ).send()
        return Response(status=HTTPStatus.NO_CONTENT)
=======
    create=extend_schema(
        responses={201: OpenApiResponse(None)},
    ),
)
class EmailChangeView(
    mixins.CreateModelMixin, mixins.DestroyModelMixin, viewsets.GenericViewSet
):
    authentication_classes = [SessionAuthentication]
    permission_classes = [IsAuthenticated]
    serializer_class = EmailChangeSerializer

    def get_object(self):
        """
        Get the email change request to cancel.

        But only if there is a request for the current user that has not been confirmed
        by both the current and proposed email addresses, and has not expired.
        """
        change_request = (
            EmailChangeRequest.objects.filter(
                user=self.request.user,
                created_at__gte=(
                    timezone.now()
                    - timedelta(
                        seconds=tokens.email_change_token_generator.token_timeout
                    )
                ),
            )
            .exclude(
                confirmed_by_current_email=True,
                confirmed_by_proposed_email=True,
            )
            .first()
        )

        if not change_request:
            raise Http404

        return change_request

    def create(self, request, *args, **kwargs):
        super().create(request, *args, **kwargs)
        self.send_mail(self.created_instance)

        return Response(status=HTTPStatus.CREATED)

    def perform_create(self, serializer):
        """Create an email change request and save it on this view instance."""
        self.created_instance = serializer.save()

    def send_mail(self, email_change_request):
        """Send the email change confirmation emails."""
        mailer_kwargs = {
            "user": self.request.user,
            "email_change_request": email_change_request,
            "base_url": self.request.build_absolute_uri("/"),
        }
        mailers.EmailChangeRequestMailer(
            **mailer_kwargs,
            recipient=Recipient.CURRENT_EMAIL,
            confirmation_url=settings.EMAIL_CHANGE_CONFIRMATION_URL,
            cancel_url=settings.EMAIL_CHANGE_CANCEL_URL,
        ).send()

        existing_user = UserModel.objects.filter(
            email__iexact=email_change_request.proposed_email
        ).first()

        if existing_user and not existing_user.is_active:
            # Do nothing if the user exists but is not active.
            return

        if existing_user:
            # Send an email to the proposed email address to inform them that
            # an account with this email address already exists.
            mailers.ProposedEmailExistsMailer(
                **mailer_kwargs,
                recipient=Recipient.PROPOSED_EMAIL,
                cancel_url=settings.EMAIL_CHANGE_CANCEL_URL,
            ).send()
            return

        mailers.EmailChangeRequestMailer(
            **mailer_kwargs,
            recipient=Recipient.PROPOSED_EMAIL,
            confirmation_url=settings.EMAIL_CHANGE_CONFIRMATION_URL,
            cancel_url=settings.EMAIL_CHANGE_CANCEL_URL,
        ).send()


@extend_schema_view(
    put=extend_schema(
        responses={
            200: inline_serializer(
                name="UpdateChangeEmailRequestResponse",
                fields={
                    "confirmed_by_current_email": BooleanField(),
                    "confirmed_by_proposed_email": BooleanField(),
                },
            )
        },
    ),
)
class EmailChangeConfirmView(GenericAPIView):
    authentication_classes = [SessionAuthentication]
    permission_classes = [IsAuthenticated]
    serializer_class = EmailChangeConfirmSerializer

    def get_object(self):
        """
        Find the email change request associated with the token in the session.

        Exclude the request if it has already been confirmed for this email address.

        Raises a 404 exception if no request is found.
        """
        email_change_request = (
            EmailChangeRequest.objects.filter(id=self.token_uuid)
            .exclude(**{f"confirmed_by_{self.token_recipient}": True})
            .first()
        )

        if (
            email_change_request is None
            or email_change_request.user != self.request.user
        ):
            raise Http404

        return email_change_request

    def put(self, request, *args, **kwargs):
        """
        Get the existing email change request and update it.

        If the request is complete the email of the user is updated and
        an email to inform the user is sent.

        Returns a response containing whether the request is confirmed
        by the current and proposed mail. If both have confirmed the request
        the change can be considered complete.
        """
        serializer = self.get_serializer(data=request.data)
        serializer.is_valid(raise_exception=True)

        # get the token_data from the validated serializer first so it can be used in
        # `get_object()` to get the instance. Then set the instance on the serializer.
        token_data = serializer.validated_data["confirmation_token"]
        self.token_recipient, self.token_uuid = (
            token_data["recipient"],
            token_data["uuid"],
        )
        email_change_request = self.get_object()
        serializer.instance = email_change_request

        instance = serializer.save()

        if instance.is_complete():
            self.send_email(instance)

        return Response(
            {
                "confirmed_by_current_email": instance.confirmed_by_current_email,
                "confirmed_by_proposed_email": instance.confirmed_by_proposed_email,
            },
            status=HTTPStatus.OK,
        )

    def send_email(self, email_change_request):
        """Send the email changed email."""
        mailers.EmailChangedMailer(
            self.request.user,
            email_change_request=email_change_request,
            base_url=self.request.build_absolute_uri("/"),
        ).send()
>>>>>>> 401079cc
<|MERGE_RESOLUTION|>--- conflicted
+++ resolved
@@ -1,9 +1,6 @@
-<<<<<<< HEAD
 import logging
 
-=======
 from datetime import timedelta
->>>>>>> 401079cc
 from http import HTTPStatus
 
 from drf_spectacular.types import OpenApiTypes
@@ -31,23 +28,14 @@
 from django.views.decorators.debug import sensitive_post_parameters
 
 from hidp.accounts import auth as hidp_auth
-<<<<<<< HEAD
+from hidp.accounts import mailers, tokens
+from hidp.accounts.email_change import Recipient
 from hidp.accounts.mailers import (
     EmailVerificationMailer,
     PasswordChangedMailer,
     PasswordResetRequestMailer,
     SetPasswordMailer,
 )
-from hidp.api.utils import CSRFProtectedAPIView
-
-from .serializers import (
-    LoginSerializer,
-    PasswordResetConfirmationSerializer,
-    PasswordResetRequestSerializer,
-=======
-from hidp.accounts import mailers, tokens
-from hidp.accounts.email_change import Recipient
-from hidp.accounts.mailers import EmailVerificationMailer
 from hidp.accounts.models import EmailChangeRequest
 from hidp.api.utils import CSRFProtectedAPIView
 
@@ -55,7 +43,8 @@
     EmailChangeConfirmSerializer,
     EmailChangeSerializer,
     LoginSerializer,
->>>>>>> 401079cc
+    PasswordResetConfirmationSerializer,
+    PasswordResetRequestSerializer,
     UserSerializer,
 )
 
@@ -204,7 +193,6 @@
 
 
 @extend_schema_view(
-<<<<<<< HEAD
     post=extend_schema(
         responses={
             HTTPStatus.NO_CONTENT: None,
@@ -276,7 +264,9 @@
             password_reset_url=settings.PASSWORD_CHANGED_URL,
         ).send()
         return Response(status=HTTPStatus.NO_CONTENT)
-=======
+
+
+@extend_schema_view(
     create=extend_schema(
         responses={201: OpenApiResponse(None)},
     ),
@@ -450,5 +440,4 @@
             self.request.user,
             email_change_request=email_change_request,
             base_url=self.request.build_absolute_uri("/"),
-        ).send()
->>>>>>> 401079cc
+        ).send()