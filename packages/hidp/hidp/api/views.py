--- conflicted
+++ resolved
@@ -20,15 +20,9 @@
 
 from hidp.accounts import auth as hidp_auth
 from hidp.accounts.mailers import EmailVerificationMailer
-
-<<<<<<< HEAD
-from hidp.accounts import auth as hidp_auth
 from hidp.api.utils import CSRFProtectedAPIView
 
-from .serializers import UserSerializer
-=======
 from .serializers import LoginSerializer, UserSerializer
->>>>>>> d73b3ee9
 
 UserModel = get_user_model()
 
@@ -72,28 +66,6 @@
         raise Http404
 
 
-<<<<<<< HEAD
-@extend_schema_view(
-    post=extend_schema(
-        request=None,
-        responses={
-            HTTPStatus.NO_CONTENT: None,
-        },
-    )
-)
-class LogoutView(CSRFProtectedAPIView):
-    authentication_classes = [SessionAuthentication]
-    permission_classes = []
-
-    def post(self, request, *args, **kwargs):  # noqa: PLR6301
-        """
-        Logs out the user, regardless of whether a user is logged in.
-
-        Enforces that a CSRF token is provided.
-        """
-        hidp_auth.logout(request)
-        return Response(status=HTTPStatus.NO_CONTENT)
-=======
 @method_decorator(sensitive_post_parameters("username", "password"), name="dispatch")
 @extend_schema_view(
     post=extend_schema(
@@ -127,4 +99,25 @@
             base_url=request.build_absolute_uri("/"),
         ).send()
         return Response(status=HTTPStatus.UNAUTHORIZED)
->>>>>>> d73b3ee9
+
+
+@extend_schema_view(
+    post=extend_schema(
+        request=None,
+        responses={
+            HTTPStatus.NO_CONTENT: None,
+        },
+    )
+)
+class LogoutView(CSRFProtectedAPIView):
+    authentication_classes = [SessionAuthentication]
+    permission_classes = []
+
+    def post(self, request, *args, **kwargs):  # noqa: PLR6301
+        """
+        Logs out the user, regardless of whether a user is logged in.
+
+        Enforces that a CSRF token is provided.
+        """
+        hidp_auth.logout(request)
+        return Response(status=HTTPStatus.NO_CONTENT)