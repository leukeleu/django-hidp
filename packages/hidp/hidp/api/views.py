--- conflicted
+++ resolved
@@ -1,14 +1,11 @@
-<<<<<<< HEAD
 from http import HTTPStatus
 
-=======
 from drf_spectacular.types import OpenApiTypes
 from drf_spectacular.utils import (
     OpenApiParameter,
     extend_schema,
     extend_schema_view,
 )
->>>>>>> 7a67e26c
 from oauth2_provider.contrib.rest_framework import OAuth2Authentication
 from rest_framework import mixins, viewsets
 from rest_framework.authentication import SessionAuthentication
