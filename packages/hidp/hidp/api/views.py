--- conflicted
+++ resolved
@@ -28,11 +28,8 @@
 from hidp.accounts import mailers, tokens
 from hidp.accounts.email_change import Recipient
 from hidp.accounts.mailers import EmailVerificationMailer
-<<<<<<< HEAD
 from hidp.accounts.models import EmailChangeRequest
-=======
 from hidp.api.utils import CSRFProtectedAPIView
->>>>>>> f113573a
 
 from .serializers import (
     EmailChangeConfirmSerializer,
@@ -119,7 +116,28 @@
 
 
 @extend_schema_view(
-<<<<<<< HEAD
+    post=extend_schema(
+        request=None,
+        responses={
+            HTTPStatus.NO_CONTENT: None,
+        },
+    )
+)
+class LogoutView(CSRFProtectedAPIView):
+    authentication_classes = [SessionAuthentication]
+    permission_classes = []
+
+    def post(self, request, *args, **kwargs):  # noqa: PLR6301
+        """
+        Logs out the user, regardless of whether a user is logged in.
+
+        Enforces that a CSRF token is provided.
+        """
+        hidp_auth.logout(request)
+        return Response(status=HTTPStatus.NO_CONTENT)
+
+
+@extend_schema_view(
     create=extend_schema(
         responses={201: OpenApiResponse(None)},
     ),
@@ -293,25 +311,4 @@
             self.request.user,
             email_change_request=email_change_request,
             base_url=self.request.build_absolute_uri("/"),
-        ).send()
-=======
-    post=extend_schema(
-        request=None,
-        responses={
-            HTTPStatus.NO_CONTENT: None,
-        },
-    )
-)
-class LogoutView(CSRFProtectedAPIView):
-    authentication_classes = [SessionAuthentication]
-    permission_classes = []
-
-    def post(self, request, *args, **kwargs):  # noqa: PLR6301
-        """
-        Logs out the user, regardless of whether a user is logged in.
-
-        Enforces that a CSRF token is provided.
-        """
-        hidp_auth.logout(request)
-        return Response(status=HTTPStatus.NO_CONTENT)
->>>>>>> f113573a
+        ).send()