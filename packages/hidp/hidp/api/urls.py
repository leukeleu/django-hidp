from rest_framework.routers import DefaultRouter

from django.urls import include, path

from .views import (
    EmailChangeConfirmView,
    EmailChangeView,
    EmailVerificationResendView,
    EmailVerifiedView,
    LoginView,
    LogoutView,
    PasswordResetConfirmationView,
    PasswordResetRequestView,
    UserViewSet,
)

router = DefaultRouter()
router.register("users", UserViewSet, basename="user")

app_name = "api"

urlpatterns = [
    path("", include(router.urls)),
    path("login/", LoginView.as_view(), name="login"),
    path("logout/", LogoutView.as_view(), name="logout"),
    path("email-verified/", EmailVerifiedView.as_view(), name="email_verified"),
    path(
        "email-verified/resend/",
        EmailVerificationResendView.as_view(),
        name="email_verified_resend",
    ),
    path(
<<<<<<< HEAD
        "password-reset/",
        PasswordResetRequestView.as_view(),
        name="password_reset_request",
    ),
    path(
        "password-reset/confirm/",
        PasswordResetConfirmationView.as_view(),
        name="password_reset_confirm",
=======
        "email-change/",
        EmailChangeView.as_view({"post": "create", "delete": "destroy"}),
        name="email_change",
    ),
    path(
        "email-change-confirm/",
        EmailChangeConfirmView.as_view(),
        name="email_change_confirm",
>>>>>>> 401079cc
    ),
]<|MERGE_RESOLUTION|>--- conflicted
+++ resolved
@@ -30,7 +30,6 @@
         name="email_verified_resend",
     ),
     path(
-<<<<<<< HEAD
         "password-reset/",
         PasswordResetRequestView.as_view(),
         name="password_reset_request",
@@ -39,7 +38,8 @@
         "password-reset/confirm/",
         PasswordResetConfirmationView.as_view(),
         name="password_reset_confirm",
-=======
+    ),
+    path(
         "email-change/",
         EmailChangeView.as_view({"post": "create", "delete": "destroy"}),
         name="email_change",
@@ -48,6 +48,5 @@
         "email-change-confirm/",
         EmailChangeConfirmView.as_view(),
         name="email_change_confirm",
->>>>>>> 401079cc
     ),
 ]