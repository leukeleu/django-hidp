from rest_framework.routers import DefaultRouter

from django.urls import include, path

from .views import (
<<<<<<< HEAD
    EmailChangeConfirmView,
    EmailChangeView,
=======
    EmailVerificationResendView,
    EmailVerifiedView,
>>>>>>> 258addb7
    LoginView,
    LogoutView,
    UserViewSet,
)

router = DefaultRouter()
router.register("users", UserViewSet, basename="user")

app_name = "api"

urlpatterns = [
    path("", include(router.urls)),
    path("login/", LoginView.as_view(), name="login"),
    path("logout/", LogoutView.as_view(), name="logout"),
<<<<<<< HEAD
    path(
        "email-change/",
        EmailChangeView.as_view({"post": "create", "delete": "destroy"}),
        name="email_change",
    ),
    path(
        "email-change-confirm/",
        EmailChangeConfirmView.as_view(),
        name="email_change_confirm",
=======
    path("email-verified/", EmailVerifiedView.as_view(), name="email_verified"),
    path(
        "email-verified/resend/",
        EmailVerificationResendView.as_view(),
        name="email_verified_resend",
>>>>>>> 258addb7
    ),
]<|MERGE_RESOLUTION|>--- conflicted
+++ resolved
@@ -3,13 +3,10 @@
 from django.urls import include, path
 
 from .views import (
-<<<<<<< HEAD
     EmailChangeConfirmView,
     EmailChangeView,
-=======
     EmailVerificationResendView,
     EmailVerifiedView,
->>>>>>> 258addb7
     LoginView,
     LogoutView,
     UserViewSet,
@@ -24,7 +21,12 @@
     path("", include(router.urls)),
     path("login/", LoginView.as_view(), name="login"),
     path("logout/", LogoutView.as_view(), name="logout"),
-<<<<<<< HEAD
+    path("email-verified/", EmailVerifiedView.as_view(), name="email_verified"),
+    path(
+        "email-verified/resend/",
+        EmailVerificationResendView.as_view(),
+        name="email_verified_resend",
+    ),
     path(
         "email-change/",
         EmailChangeView.as_view({"post": "create", "delete": "destroy"}),
@@ -34,12 +36,5 @@
         "email-change-confirm/",
         EmailChangeConfirmView.as_view(),
         name="email_change_confirm",
-=======
-    path("email-verified/", EmailVerifiedView.as_view(), name="email_verified"),
-    path(
-        "email-verified/resend/",
-        EmailVerificationResendView.as_view(),
-        name="email_verified_resend",
->>>>>>> 258addb7
     ),
 ]