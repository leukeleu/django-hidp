from rest_framework.routers import DefaultRouter

from django.urls import include, path

<<<<<<< HEAD
from .views import LogoutView, UserViewSet
=======
from .views import LoginView, UserViewSet
>>>>>>> d73b3ee9

router = DefaultRouter()
router.register("users", UserViewSet, basename="user")

app_name = "api"

urlpatterns = [
    path("", include(router.urls)),
<<<<<<< HEAD
    path("logout/", LogoutView.as_view(), name="logout"),
=======
    path("login/", LoginView.as_view(), name="login"),
>>>>>>> d73b3ee9
]<|MERGE_RESOLUTION|>--- conflicted
+++ resolved
@@ -2,11 +2,7 @@
 
 from django.urls import include, path
 
-<<<<<<< HEAD
-from .views import LogoutView, UserViewSet
-=======
-from .views import LoginView, UserViewSet
->>>>>>> d73b3ee9
+from .views import LoginView, LogoutView, UserViewSet
 
 router = DefaultRouter()
 router.register("users", UserViewSet, basename="user")
@@ -15,9 +11,6 @@
 
 urlpatterns = [
     path("", include(router.urls)),
-<<<<<<< HEAD
+    path("login/", LoginView.as_view(), name="login"),
     path("logout/", LogoutView.as_view(), name="logout"),
-=======
-    path("login/", LoginView.as_view(), name="login"),
->>>>>>> d73b3ee9
 ]