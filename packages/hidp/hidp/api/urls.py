--- conflicted
+++ resolved
@@ -2,11 +2,8 @@
 
 from django.urls import include, path
 
-<<<<<<< HEAD
 from .views import EmailChangeConfirmView, EmailChangeView, UserViewSet
-=======
 from .views import LoginView, UserViewSet
->>>>>>> d73b3ee9
 
 router = DefaultRouter()
 router.register("users", UserViewSet, basename="user")
@@ -15,7 +12,7 @@
 
 urlpatterns = [
     path("", include(router.urls)),
-<<<<<<< HEAD
+    path("login/", LoginView.as_view(), name="login"),
     path(
         "email-change/",
         EmailChangeView.as_view({"post": "create", "delete": "destroy"}),
@@ -26,7 +23,4 @@
         EmailChangeConfirmView.as_view(),
         name="email_change_confirm",
     ),
-=======
-    path("login/", LoginView.as_view(), name="login"),
->>>>>>> d73b3ee9
 ]