--- conflicted
+++ resolved
@@ -1,20 +1,17 @@
 from rest_framework import serializers
 
 from django.contrib.auth import get_user_model
-<<<<<<< HEAD
+from django.utils.decorators import method_decorator
+from django.utils.translation import gettext_lazy as _
+from django.views.decorators.debug import sensitive_variables
+
+from hidp.accounts import auth as hidp_auth
 from django.db import transaction
 from django.utils.translation import gettext_lazy as _
 
 from hidp.accounts import tokens
 from hidp.accounts.email_change import Recipient
 from hidp.accounts.models import EmailChangeRequest
-=======
-from django.utils.decorators import method_decorator
-from django.utils.translation import gettext_lazy as _
-from django.views.decorators.debug import sensitive_variables
-
-from hidp.accounts import auth as hidp_auth
->>>>>>> d73b3ee9
 
 UserModel = get_user_model()
 
@@ -33,7 +30,23 @@
         read_only_fields = ["email"]
 
 
-<<<<<<< HEAD
+@method_decorator(sensitive_variables(), name="validate")
+class LoginSerializer(serializers.Serializer):
+    username = serializers.CharField(write_only=True)
+    password = serializers.CharField(write_only=True)
+
+    def validate(self, attrs):
+        user = hidp_auth.authenticate(
+            request=self.context.get("request"),
+            username=attrs.get("username"),
+            password=attrs.get("password"),
+        )
+        if not user:
+            raise serializers.ValidationError(
+                _("Could not authenticate"), code="authorization"
+            )
+        attrs["user"] = user
+        return attrs
 class EmailChangeSerializer(serializers.Serializer):
     proposed_email = serializers.EmailField(
         write_only=True, required=True, max_length=254
@@ -142,23 +155,4 @@
                 instance.user.email = instance.proposed_email
                 instance.user.save(update_fields=["email"])
 
-        return instance
-=======
-@method_decorator(sensitive_variables(), name="validate")
-class LoginSerializer(serializers.Serializer):
-    username = serializers.CharField(write_only=True)
-    password = serializers.CharField(write_only=True)
-
-    def validate(self, attrs):
-        user = hidp_auth.authenticate(
-            request=self.context.get("request"),
-            username=attrs.get("username"),
-            password=attrs.get("password"),
-        )
-        if not user:
-            raise serializers.ValidationError(
-                _("Could not authenticate"), code="authorization"
-            )
-        attrs["user"] = user
-        return attrs
->>>>>>> d73b3ee9
+        return instance