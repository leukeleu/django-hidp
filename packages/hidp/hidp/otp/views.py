from urllib.parse import urlencode

import django_otp
import segno

from django_otp.plugins.otp_static.models import StaticDevice
from django_otp.plugins.otp_totp.models import TOTPDevice

from django.conf import settings
from django.contrib.auth.decorators import login_required
from django.contrib.auth.views import RedirectURLMixin
from django.db import transaction
from django.forms import Form
from django.http import HttpResponseRedirect
from django.shortcuts import get_object_or_404
from django.urls import reverse, reverse_lazy
from django.utils.decorators import method_decorator
from django.utils.http import url_has_allowed_host_and_scheme
from django.utils.translation import gettext_lazy as _
from django.views.generic import DetailView, FormView, TemplateView

from hidp.csp.decorators import hidp_csp_protection
from hidp.otp.devices import (
    STATIC_DEVICE_NAME,
    TOTP_DEVICE_NAME,
    get_or_create_devices,
    reset_static_tokens,
)
from hidp.otp.forms import OTPSetupForm, VerifyStaticTokenForm, VerifyTOTPForm
from hidp.otp.utils import user_needs_to_verify_otp
from hidp.rate_limit.decorators import rate_limit_default

from .decorators import otp_exempt
from .mailers import (
    OTPConfiguredMailer,
    OTPDisabledMailer,
    RecoveryCodesRegeneratedMailer,
    RecoveryCodeUsedMailer,
)


@method_decorator(hidp_csp_protection, name="dispatch")
@method_decorator(login_required, name="dispatch")
class OTPOverviewView(TemplateView):
    template_name = "hidp/otp/overview.html"

    def get_context_data(self, **kwargs):
        context = {
            "totp_devices": TOTPDevice.objects.devices_for_user(
                self.request.user, confirmed=True
            ),
            "static_devices": StaticDevice.objects.devices_for_user(
                self.request.user, confirmed=True
            ),
            "TOTP_DEVICE_NAME": TOTP_DEVICE_NAME,
            "STATIC_DEVICE_NAME": STATIC_DEVICE_NAME,
            "back_url": reverse("hidp_account_management:manage_account"),
        }
        return super().get_context_data() | context | kwargs


@method_decorator(hidp_csp_protection, name="dispatch")
@method_decorator(rate_limit_default, name="dispatch")
@method_decorator(login_required, name="dispatch")
class OTPDisableView(FormView):
    """
    View to disable OTP for a user.

    This view will delete all OTP devices for a user, effectively disabling OTP for
    that user. Disabling requires the user to be logged in and to provide a valid OTP
    token.
    """

    template_name = "hidp/otp/disable.html"
    form_class = VerifyTOTPForm
    success_url = reverse_lazy("hidp_otp_management:manage")

    def get_context_data(self, **kwargs):
        context = {
            "back_url": reverse("hidp_otp_management:manage"),
        }
        return super().get_context_data() | context | kwargs

    def get_form_kwargs(self):
        context = {
            "user": self.request.user,
        }
        return super().get_form_kwargs() | context

    @transaction.atomic
    def form_valid(self, form):
        for device in django_otp.devices_for_user(self.request.user):
            device.delete()

        self.send_mail()

        return super().form_valid(form)

    def send_mail(self):
        base_url = self.request.build_absolute_uri("/")

        OTPDisabledMailer(self.request.user, base_url=base_url).send()


class OTPDisableRecoveryCodesView(OTPDisableView):
    """
    View to disable OTP for a user using a recovery code.

    This view will delete all OTP devices for a user, effectively disabling OTP for
    that user. Disabling requires the user to be logged in and to provide a valid
    recovery code.
    """

    template_name = "hidp/otp/disable_recovery_code.html"
    form_class = VerifyStaticTokenForm


@method_decorator(hidp_csp_protection, name="dispatch")
@method_decorator(login_required, name="dispatch")
class OTPRecoveryCodesView(DetailView, FormView):
    """
    View for managing recovery codes.

    This view allows the user to reset their recovery codes.
    """

    template_name = "hidp/otp/recovery_codes.html"
    context_object_name = "device"
    form_class = Form
    success_url = reverse_lazy("hidp_otp_management:recovery-codes")

    def get_object(self, queryset=None):
        return get_object_or_404(
            StaticDevice.objects.devices_for_user(self.request.user)
        )

    def get_context_data(self, **kwargs):
        context = {
            "back_url": reverse("hidp_otp_management:manage"),
            "recovery_codes": "\n".join(
                self.object.token_set.values_list("token", flat=True)
            ),
        }
        return super().get_context_data() | context | kwargs

    def form_valid(self, form):
        reset_static_tokens(self.get_object())

        self.send_mail()

        return super().form_valid(form)

    def send_mail(self):
        base_url = self.request.build_absolute_uri("/")

        RecoveryCodesRegeneratedMailer(self.request.user, base_url=base_url).send()


@method_decorator(hidp_csp_protection, name="dispatch")
@method_decorator(rate_limit_default, name="dispatch")
@method_decorator(login_required, name="dispatch")
@method_decorator(otp_exempt, name="dispatch")
class OTPSetupDeviceView(RedirectURLMixin, FormView):
    """
    View for setting up a new OTP device.

    This view will create a new TOTP and Static device in unconfirmed state for the user
    if they don't already have them. The user must verify the TOTP device by entering a
    valid token and declare that they have saved the recovery codes before the devices
    are confirmed.
    """

    form_class = OTPSetupForm
    next_page = reverse_lazy("hidp_otp_management:setup-device-done")
    template_name = "hidp/otp/setup_device.html"

    def __init__(self, **kwargs):
        super().__init__(**kwargs)
        self.device = None
        self.user = None

    def dispatch(self, request, *args, **kwargs):
        self.user = request.user

        # If the user already has a confirmed TOTP device, redirect to the manage page
        if TOTPDevice.objects.devices_for_user(self.user, confirmed=True).exists():
            return HttpResponseRedirect(self.get_success_url())

        self.device, self.backup_device = get_or_create_devices(self.user)

        return super().dispatch(request, *args, **kwargs)

    def get_form_kwargs(self):
        kwargs = super().get_form_kwargs()
        kwargs.update(
            {
                "user": self.user,
                "device": self.device,
                "backup_device": self.backup_device,
            }
        )
        return kwargs

    def get_context_data(self, **kwargs):
        context = super().get_context_data(**kwargs)

        return context | {
            "title": _("Set up two-factor authentication"),
            "device": self.device,
            "backup_device": self.backup_device,
            "qrcode": segno.make(self.device.config_url).svg_data_uri(border=0),
            "config_url": self.device.config_url,
            "recovery_codes": "\n".join(
                self.backup_device.token_set.values_list("token", flat=True)
            ),
            "back_url": reverse("hidp_otp_management:manage"),
            "logout_url": reverse("hidp_accounts:logout")
            if user_needs_to_verify_otp(self.request.user)
            else None,
        }

    def form_valid(self, form):
        form.save()
        django_otp.login(self.request, self.device)

        self.send_mail()

        return super().form_valid(form)

    def send_mail(self):
        base_url = self.request.build_absolute_uri("/")

        OTPConfiguredMailer(self.user, base_url=base_url).send()


@method_decorator(hidp_csp_protection, name="dispatch")
@method_decorator(rate_limit_default, name="dispatch")
@method_decorator(login_required, name="dispatch")
class OTPSetupDeviceDoneView(TemplateView):
    template_name = "hidp/otp/setup_device_done.html"

    def get_context_data(self, **kwargs):
        context = {
            "back_url": reverse("hidp_otp_management:manage"),
        }
        return super().get_context_data() | context | kwargs


@method_decorator(hidp_csp_protection, name="dispatch")
@method_decorator(rate_limit_default, name="dispatch")
@method_decorator(login_required, name="dispatch")
@method_decorator(otp_exempt, name="dispatch")
class VerifyOTPBase(RedirectURLMixin, FormView):
    next_page = settings.LOGIN_REDIRECT_URL

    def get_form_kwargs(self):
        kwargs = super().get_form_kwargs()
        kwargs["user"] = self.request.user
        return kwargs

    def form_valid(self, form):
        # Persist the OTP device in the session
        django_otp.login(self.request, self.request.user.otp_device)
        return super().form_valid(form)


class VerifyTOTPView(VerifyOTPBase):
    template_name = "hidp/otp/verify.html"
    form_class = VerifyTOTPForm

<<<<<<< HEAD
    def get_context_data(self, **kwargs):
        context = {"logout_url": reverse("hidp_accounts:logout")}
        return super().get_context_data() | context | kwargs
=======
    def get_recovery_code_url(self, request):  # noqa: PLR6301
        # Returns the URL for the recovery code verification.
        next_param = request.GET.get("next")
        base_url = reverse("hidp_otp:verify-recovery-code")

        if next_param and url_has_allowed_host_and_scheme(
            next_param,
            allowed_hosts=request.get_host(),
            require_https=request.is_secure(),
        ):
            # If the next parameter is a valid URL, append it to the base URL
            return f"{base_url}?{urlencode({'next': next_param})}"

        return base_url

    def get_context_data(self, **kwargs):
        context = super().get_context_data(**kwargs)
        context["recovery_code_url"] = self.get_recovery_code_url(self.request)
        return context
>>>>>>> 20ccc58d


class VerifyRecoveryCodeView(VerifyOTPBase):
    template_name = "hidp/otp/verify_recovery_code.html"
    form_class = VerifyStaticTokenForm

    def form_valid(self, form):
        result = super().form_valid(form)

        self.send_mail()

        return result

    def get_context_data(self, **kwargs):
        context = {"logout_url": reverse("hidp_accounts:logout")}
        return super().get_context_data() | context | kwargs

    def send_mail(self):
        """Notify the user that a recovery code was used."""
        base_url = self.request.build_absolute_uri("/")
        RecoveryCodeUsedMailer(self.request.user, base_url=base_url).send()<|MERGE_RESOLUTION|>--- conflicted
+++ resolved
@@ -268,11 +268,6 @@
     template_name = "hidp/otp/verify.html"
     form_class = VerifyTOTPForm
 
-<<<<<<< HEAD
-    def get_context_data(self, **kwargs):
-        context = {"logout_url": reverse("hidp_accounts:logout")}
-        return super().get_context_data() | context | kwargs
-=======
     def get_recovery_code_url(self, request):  # noqa: PLR6301
         # Returns the URL for the recovery code verification.
         next_param = request.GET.get("next")
@@ -291,8 +286,8 @@
     def get_context_data(self, **kwargs):
         context = super().get_context_data(**kwargs)
         context["recovery_code_url"] = self.get_recovery_code_url(self.request)
+		context["logout_url"] = reverse("hidp_accounts:logout")
         return context
->>>>>>> 20ccc58d
 
 
 class VerifyRecoveryCodeView(VerifyOTPBase):
