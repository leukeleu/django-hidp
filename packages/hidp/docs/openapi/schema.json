--- conflicted
+++ resolved
@@ -6,7 +6,6 @@
         "description": "Hello, ID Please"
     },
     "paths": {
-<<<<<<< HEAD
         "/api/email-change/": {
             "post": {
                 "operationId": "email_change_create",
@@ -48,21 +47,13 @@
                 "operationId": "email_change_destroy",
                 "tags": [
                     "email-change"
-=======
-        "/api/email-verified/": {
-            "get": {
-                "operationId": "email_verified_retrieve",
-                "tags": [
-                    "email-verified"
->>>>>>> 258addb7
-                ],
-                "security": [
-                    {
-                        "cookieAuth": []
-                    }
-                ],
-                "responses": {
-<<<<<<< HEAD
+                ],
+                "security": [
+                    {
+                        "cookieAuth": []
+                    }
+                ],
+                "responses": {
                     "204": {
                         "description": "No response body"
                     }
@@ -96,7 +87,37 @@
                     },
                     "required": true
                 },
-=======
+                "security": [
+                    {
+                        "cookieAuth": []
+                    }
+                ],
+                "responses": {
+                    "200": {
+                        "content": {
+                            "application/json": {
+                                "schema": {
+                                    "$ref": "#/components/schemas/UpdateChangeEmailRequestResponse"
+                                }
+                            }
+                        },
+                        "description": ""
+                    }
+                }
+            }
+        },
+        "/api/email-verified/": {
+            "get": {
+                "operationId": "email_verified_retrieve",
+                "tags": [
+                    "email-verified"
+                ],
+                "security": [
+                    {
+                        "cookieAuth": []
+                    }
+                ],
+                "responses": {
                     "200": {
                         "content": {
                             "application/json": {
@@ -116,27 +137,14 @@
                 "tags": [
                     "email-verified"
                 ],
->>>>>>> 258addb7
-                "security": [
-                    {
-                        "cookieAuth": []
-                    }
-                ],
-                "responses": {
-<<<<<<< HEAD
-                    "200": {
-                        "content": {
-                            "application/json": {
-                                "schema": {
-                                    "$ref": "#/components/schemas/UpdateChangeEmailRequestResponse"
-                                }
-                            }
-                        },
-                        "description": ""
-=======
+                "security": [
+                    {
+                        "cookieAuth": []
+                    }
+                ],
+                "responses": {
                     "204": {
                         "description": "No response body"
->>>>>>> 258addb7
                     }
                 }
             }
@@ -349,7 +357,6 @@
     },
     "components": {
         "schemas": {
-<<<<<<< HEAD
             "EmailChange": {
                 "type": "object",
                 "properties": {
@@ -379,7 +386,8 @@
                 },
                 "required": [
                     "confirmation_token"
-=======
+                ]
+            },
             "GetEmailVerifiedResponse": {
                 "type": "object",
                 "properties": {
@@ -389,7 +397,6 @@
                 },
                 "required": [
                     "email_verified"
->>>>>>> 258addb7
                 ]
             },
             "Login": {
