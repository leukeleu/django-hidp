--- conflicted
+++ resolved
@@ -6,7 +6,42 @@
         "description": "Hello, ID Please"
     },
     "paths": {
-<<<<<<< HEAD
+        "/api/login/": {
+            "post": {
+                "operationId": "login_create",
+                "tags": [
+                    "login"
+                ],
+                "requestBody": {
+                    "content": {
+                        "application/json": {
+                            "schema": {
+                                "$ref": "#/components/schemas/Login"
+                            }
+                        },
+                        "application/x-www-form-urlencoded": {
+                            "schema": {
+                                "$ref": "#/components/schemas/Login"
+                            }
+                        },
+                        "multipart/form-data": {
+                            "schema": {
+                                "$ref": "#/components/schemas/Login"
+                            }
+                        }
+                    },
+                    "required": true
+                },
+                "responses": {
+                    "204": {
+                        "description": "No response body"
+                    },
+                    "401": {
+                        "description": "No response body"
+                    }
+                }
+            }
+        },
         "/api/logout/": {
             "post": {
                 "operationId": "logout_create",
@@ -22,40 +57,6 @@
                 "responses": {
                     "204": {
                         "description": "No response body"
-=======
-        "/api/login/": {
-            "post": {
-                "operationId": "login_create",
-                "tags": [
-                    "login"
-                ],
-                "requestBody": {
-                    "content": {
-                        "application/json": {
-                            "schema": {
-                                "$ref": "#/components/schemas/Login"
-                            }
-                        },
-                        "application/x-www-form-urlencoded": {
-                            "schema": {
-                                "$ref": "#/components/schemas/Login"
-                            }
-                        },
-                        "multipart/form-data": {
-                            "schema": {
-                                "$ref": "#/components/schemas/Login"
-                            }
-                        }
-                    },
-                    "required": true
-                },
-                "responses": {
-                    "204": {
-                        "description": "No response body"
-                    },
-                    "401": {
-                        "description": "No response body"
->>>>>>> d73b3ee9
                     }
                 }
             }
